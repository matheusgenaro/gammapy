# Licensed under a 3-clause BSD style license - see LICENSE.rst
import pytest
import numpy as np
from numpy.testing import assert_allclose
from astropy import units as u
from astropy.time import Time
from astropy.utils.data import get_pkg_data_filename
from gammapy.catalog import (
    SourceCatalog2FHL,
    SourceCatalog2PC,
    SourceCatalog3FGL,
    SourceCatalog3FHL,
    SourceCatalog3PC,
    SourceCatalog4FGL,
)
from gammapy.modeling.models import (
    ExpCutoffPowerLaw3FGLSpectralModel,
    LogParabolaSpectralModel,
    PowerLaw2SpectralModel,
    PowerLawSpectralModel,
    SuperExpCutoffPowerLaw3FGLSpectralModel,
    SuperExpCutoffPowerLaw4FGLDR3SpectralModel,
    SuperExpCutoffPowerLaw4FGLSpectralModel,
)
from gammapy.utils.gauss import Gauss2DPDF
from gammapy.utils.testing import (
    assert_quantity_allclose,
    assert_time_allclose,
    modify_unit_order_astropy_5_3,
    requires_data,
)

<<<<<<< HEAD
SOURCES_2PC = [
    dict(
        idx=3,
        name="J0034-0534",
        str_ref_file="data/2pc_j0034-0534.txt",
        spec_type=SuperExpCutoffPowerLaw3FGLSpectralModel,
        dnde=u.Quantity(8.69100018e-12, "cm-2 s-1 MeV-1"),
        dnde_err=u.Quantity(1.20799995e-12, "cm-2 s-1 MeV-1"),
    ),
    dict(
        idx=38,
        name="J1112-6103",
        str_ref_file="data/2pc_j1112-6103.txt",
        spec_type=PowerLawSpectralModel,
        dnde=u.Quantity(2.55399998e-12, "cm-2 s-1 MeV-1"),
        dnde_err=u.Quantity(6.34000014e-13, "cm-2 s-1 MeV-1"),
    ),
]

=======
SOURCES_3PC_NONE = [
    dict(
        idx=51,
        name="J0834-4159",
        str_ref_file="data/3pc_j0834-4159.txt",
        spec_type=None,
    ),
]

SOURCES_3PC = [
    dict(
        idx=52,
        name="J0835-4510",
        str_ref_file="data/3pc_j0835-4510.txt",
        spec_type=SuperExpCutoffPowerLaw4FGLDR3SpectralModel,
        dnde=u.Quantity(5.32697275e-10, "cm-2 s-1 MeV-1"),
        dnde_err=u.Quantity(1.64905329e-12, "cm-2 s-1 MeV-1"),
    ),
]


>>>>>>> dba0d2b8
SOURCES_4FGL = [
    dict(
        idx=0,
        name="4FGL J0000.3-7355",
        str_ref_file="data/4fgl_J0000.3-7355.txt",
        spec_type=PowerLawSpectralModel,
        dnde=u.Quantity(2.9476e-11, "cm-2 s-1 GeV-1"),
        dnde_err=u.Quantity(5.3318e-12, "cm-2 s-1 GeV-1"),
    ),
    dict(
        idx=3,
        name="4FGL J0001.5+2113",
        str_ref_file="data/4fgl_J0001.5+2113.txt",
        spec_type=LogParabolaSpectralModel,
        dnde=u.Quantity(2.8545e-8, "cm-2 s-1 GeV-1"),
        dnde_err=u.Quantity(1.3324e-9, "cm-2 s-1 GeV-1"),
    ),
    dict(
        idx=7,
        name="4FGL J0002.8+6217",
        str_ref_file="data/4fgl_J0002.8+6217.txt",
        spec_type=SuperExpCutoffPowerLaw4FGLSpectralModel,
        dnde=u.Quantity(2.084e-09, "cm-2 s-1 GeV-1"),
        dnde_err=u.Quantity(1.0885e-10, "cm-2 s-1 GeV-1"),
    ),
    dict(
        idx=2718,
        name="4FGL J1409.1-6121e",
        str_ref_file="data/4fgl_J1409.1-6121e.txt",
        spec_type=LogParabolaSpectralModel,
        dnde=u.Quantity(1.3237202133031811e-12, "cm-2 s-1 MeV-1"),
        dnde_err=u.Quantity(4.513233455580648e-14, "cm-2 s-1 MeV-1"),
    ),
]

SOURCES_3FGL = [
    dict(
        idx=0,
        name="3FGL J0000.1+6545",
        str_ref_file="data/3fgl_J0000.1+6545.txt",
        spec_type=PowerLawSpectralModel,
        dnde=u.Quantity(1.4351261e-9, "cm-2 s-1 GeV-1"),
        dnde_err=u.Quantity(2.1356270e-10, "cm-2 s-1 GeV-1"),
    ),
    dict(
        idx=4,
        name="3FGL J0001.4+2120",
        str_ref_file="data/3fgl_J0001.4+2120.txt",
        spec_type=LogParabolaSpectralModel,
        dnde=u.Quantity(8.3828599e-10, "cm-2 s-1 GeV-1"),
        dnde_err=u.Quantity(2.6713238e-10, "cm-2 s-1 GeV-1"),
    ),
    dict(
        idx=55,
        name="3FGL J0023.4+0923",
        str_ref_file="data/3fgl_J0023.4+0923.txt",
        spec_type=ExpCutoffPowerLaw3FGLSpectralModel,
        dnde=u.Quantity(1.8666925e-09, "cm-2 s-1 GeV-1"),
        dnde_err=u.Quantity(2.2068837e-10, "cm-2 s-1 GeV-1"),
    ),
    dict(
        idx=960,
        name="3FGL J0835.3-4510",
        str_ref_file="data/3fgl_J0835.3-4510.txt",
        spec_type=SuperExpCutoffPowerLaw3FGLSpectralModel,
        dnde=u.Quantity(1.6547128794756733e-06, "cm-2 s-1 GeV-1"),
        dnde_err=u.Quantity(1.6621504e-11, "cm-2 s-1 MeV-1"),
    ),
]

SOURCES_2FHL = [
    dict(
        idx=221,
        name="2FHL J1445.1-0329",
        str_ref_file="data/2fhl_j1445.1-0329.txt",
        spec_type=PowerLaw2SpectralModel,
        dnde=u.Quantity(1.065463448091757e-10, "cm-2 s-1 TeV-1"),
        dnde_err=u.Quantity(4.9691205387540815e-11, "cm-2 s-1 TeV-1"),
    ),
    dict(
        idx=134,
        name="2FHL J0822.6-4250e",
        str_ref_file="data/2fhl_j0822.6-4250e.txt",
        spec_type=LogParabolaSpectralModel,
        dnde=u.Quantity(2.46548351696472e-10, "cm-2 s-1 TeV-1"),
        dnde_err=u.Quantity(9.771755529198772e-11, "cm-2 s-1 TeV-1"),
    ),
]

SOURCES_3FHL = [
    dict(
        idx=352,
        name="3FHL J0534.5+2201",
        spec_type=PowerLawSpectralModel,
        dnde=u.Quantity(6.3848912826152664e-12, "cm-2 s-1 GeV-1"),
        dnde_err=u.Quantity(2.679593524691324e-13, "cm-2 s-1 GeV-1"),
    ),
    dict(
        idx=1442,
        name="3FHL J2158.8-3013",
        spec_type=LogParabolaSpectralModel,
        dnde=u.Quantity(2.056998292908196e-12, "cm-2 s-1 GeV-1"),
        dnde_err=u.Quantity(4.219030630302381e-13, "cm-2 s-1 GeV-1"),
    ),
]


@requires_data()
def test_4FGL_DR4():
    cat = SourceCatalog4FGL("$GAMMAPY_DATA/catalogs/fermi/gll_psc_v32.fit.gz")
    source = cat["4FGL J0534.5+2200"]
    model = source.spectral_model()
    fp = source.flux_points
    not_ul = ~fp.is_ul.data.squeeze()
    fp_dnde = fp.dnde.quantity.squeeze()[not_ul]
    model_dnde = model(fp.energy_ref[not_ul])
    assert_quantity_allclose(model_dnde, fp_dnde, rtol=0.07)

    models = cat.to_models()
    assert len(models) == len(cat.table)


@requires_data()
class TestFermi4FGLObject:
    @classmethod
    def setup_class(cls):
        cls.cat = SourceCatalog4FGL("$GAMMAPY_DATA/catalogs/fermi/gll_psc_v20.fit.gz")
        cls.source_name = "4FGL J0534.5+2200"
        cls.source = cls.cat[cls.source_name]

    def test_name(self):
        assert self.source.name == self.source_name

    def test_row_index(self):
        assert self.source.row_index == 995

    @pytest.mark.parametrize("ref", SOURCES_4FGL, ids=lambda _: _["name"])
    def test_str(self, ref):
        actual = str(self.cat[ref["idx"]])

        with open(get_pkg_data_filename(ref["str_ref_file"])) as fh:
            expected = fh.read()

        assert actual == modify_unit_order_astropy_5_3(expected)

    @pytest.mark.parametrize("ref", SOURCES_4FGL, ids=lambda _: _["name"])
    def test_spectral_model(self, ref):
        model = self.cat[ref["idx"]].spectral_model()

        e_ref = model.reference.quantity
        dnde, dnde_err = model.evaluate_error(e_ref)
        assert isinstance(model, ref["spec_type"])
        assert_quantity_allclose(dnde, ref["dnde"], rtol=1e-4)
        assert_quantity_allclose(dnde_err, ref["dnde_err"], rtol=1e-4)

    def test_spatial_model(self):
        model = self.cat["4FGL J0000.3-7355"].spatial_model()
        assert "PointSpatialModel" in model.tag
        assert model.frame == "icrs"
        p = model.parameters
        assert_allclose(p["lon_0"].value, 0.0983)
        assert_allclose(p["lat_0"].value, -73.921997)
        pos_err = model.position_error
        assert_allclose(pos_err.angle.value, -62.7)
        assert_allclose(0.5 * pos_err.height.value, 0.0525, rtol=1e-4)
        assert_allclose(0.5 * pos_err.width.value, 0.051, rtol=1e-4)
        assert_allclose(model.position.ra.value, pos_err.center.ra.value)
        assert_allclose(model.position.dec.value, pos_err.center.dec.value)

        model = self.cat["4FGL J1409.1-6121e"].spatial_model()
        assert "DiskSpatialModel" in model.tag
        assert model.frame == "icrs"
        p = model.parameters
        assert_allclose(p["lon_0"].value, 212.294006)
        assert_allclose(p["lat_0"].value, -61.353001)
        assert_allclose(p["r_0"].value, 0.7331369519233704)

        model = self.cat["4FGL J0617.2+2234e"].spatial_model()
        assert "GaussianSpatialModel" in model.tag
        assert model.frame == "icrs"
        p = model.parameters
        assert_allclose(p["lon_0"].value, 94.309998)
        assert_allclose(p["lat_0"].value, 22.58)
        assert_allclose(p["sigma"].value, 0.27)

        model = self.cat["4FGL J1443.0-6227e"].spatial_model()
        assert self.cat["4FGL J1443.0-6227e"].data_extended["version"] == 20
        assert "TemplateSpatialModel" in model.tag
        assert model.frame == "fk5"
        assert model.normalize

    @pytest.mark.parametrize("ref", SOURCES_4FGL, ids=lambda _: _["name"])
    def test_sky_model(self, ref):
        self.cat[ref["idx"]].sky_model

    def test_flux_points(self):
        flux_points = self.source.flux_points

        assert flux_points.norm.geom.axes["energy"].nbin == 7
        assert flux_points.norm_ul

        desired = [
            2.2378458e-06,
            1.4318283e-06,
            5.4776939e-07,
            1.2769708e-07,
            2.5820052e-08,
            2.3897000e-09,
            7.1766204e-11,
        ]
        assert_allclose(flux_points.flux.data.flat, desired, rtol=1e-5)

    def test_flux_points_meta(self):
        source = self.cat["4FGL J0000.3-7355"]
        fp = source.flux_points

        assert_allclose(fp.sqrt_ts_threshold_ul, 1)
        assert_allclose(fp.n_sigma, 1)
        assert_allclose(fp.n_sigma_ul, 2)

    def test_flux_points_ul(self):
        source = self.cat["4FGL J0000.3-7355"]
        flux_points = source.flux_points

        desired = [
            4.13504750e-08,
            3.80519616e-09,
            np.nan,
            np.nan,
            np.nan,
            np.nan,
            7.99699456e-12,
        ]
        assert_allclose(flux_points.flux_ul.data.flat, desired, rtol=1e-5)

    def test_lightcurve_dr1(self):
        lc = self.source.lightcurve(interval="1-year")
        table = lc.to_table(format="lightcurve", sed_type="flux")

        assert len(table) == 8
        assert table.colnames == [
            "time_min",
            "time_max",
            "e_ref",
            "e_min",
            "e_max",
            "flux",
            "flux_errp",
            "flux_errn",
            "flux_ul",
            "ts",
            "sqrt_ts",
            "is_ul",
        ]
        axis = lc.geom.axes["time"]
        expected = Time(54682.6552835, format="mjd", scale="utc")
        assert_time_allclose(axis.time_min[0].utc, expected)

        expected = Time(55045.30090278, format="mjd", scale="utc")
        assert_time_allclose(axis.time_max[0].utc, expected)

        assert table["flux"].unit == "cm-2 s-1"
        assert_allclose(table["flux"][0], 2.2122326e-06, rtol=1e-3)

        assert table["flux_errp"].unit == "cm-2 s-1"
        assert_allclose(table["flux_errp"][0], 2.3099371e-08, rtol=1e-3)

        assert table["flux_errn"].unit == "cm-2 s-1"
        assert_allclose(table["flux_errn"][0], 2.3099371e-08, rtol=1e-3)

        table = self.source.lightcurve(interval="2-month").to_table(
            format="lightcurve", sed_type="flux"
        )
        assert len(table) == 48  # (12 month/year / 2month) * 8 years

        assert table["flux"].unit == "cm-2 s-1"
        assert_allclose(table["flux"][0], 2.238483e-6, rtol=1e-3)

        assert table["flux_errp"].unit == "cm-2 s-1"
        assert_allclose(table["flux_errp"][0], 4.437058e-8, rtol=1e-3)

        assert table["flux_errn"].unit == "cm-2 s-1"
        assert_allclose(table["flux_errn"][0], 4.437058e-8, rtol=1e-3)

    def test_lightcurve_dr4(self):
        dr2 = SourceCatalog4FGL("$GAMMAPY_DATA/catalogs/fermi/gll_psc_v32.fit.gz")
        source_dr2 = dr2[self.source_name]
        table = source_dr2.lightcurve(interval="1-year").to_table(
            format="lightcurve", sed_type="flux"
        )

        assert table["flux"].unit == "cm-2 s-1"
        assert_allclose(table["flux"][0], 2.307773e-06, rtol=1e-3)

        assert table["flux_errp"].unit == "cm-2 s-1"
        assert_allclose(table["flux_errp"][0], 2.298336e-08, rtol=1e-3)

        assert table["flux_errn"].unit == "cm-2 s-1"
        assert_allclose(table["flux_errn"][0], 2.298336e-08, rtol=1e-3)

        with pytest.raises(ValueError):
            source_dr2.lightcurve(interval="2-month")


@requires_data()
class TestFermi3FGLObject:
    @classmethod
    def setup_class(cls):
        cls.cat = SourceCatalog3FGL()
        # Use 3FGL J0534.5+2201 (Crab) as a test source
        cls.source_name = "3FGL J0534.5+2201"
        cls.source = cls.cat[cls.source_name]

    def test_name(self):
        assert self.source.name == self.source_name

    def test_row_index(self):
        assert self.source.row_index == 621

    def test_data(self):
        assert_allclose(self.source.data["Signif_Avg"], 30.669872283935547)

    def test_position(self):
        position = self.source.position
        assert_allclose(position.ra.deg, 83.637199, atol=1e-3)
        assert_allclose(position.dec.deg, 22.024099, atol=1e-3)

    @pytest.mark.parametrize("ref", SOURCES_3FGL, ids=lambda _: _["name"])
    def test_str(self, ref):
        actual = str(self.cat[ref["idx"]])

        with open(get_pkg_data_filename(ref["str_ref_file"])) as fh:
            expected = fh.read()

        assert actual == modify_unit_order_astropy_5_3(expected)

    @pytest.mark.parametrize("ref", SOURCES_3FGL, ids=lambda _: _["name"])
    def test_spectral_model(self, ref):
        model = self.cat[ref["idx"]].spectral_model()

        dnde, dnde_err = model.evaluate_error(1 * u.GeV)

        assert isinstance(model, ref["spec_type"])
        assert_quantity_allclose(dnde, ref["dnde"])
        assert_quantity_allclose(dnde_err, ref["dnde_err"], rtol=1e-3)

    def test_spatial_model(self):
        model = self.cat[0].spatial_model()
        assert "PointSpatialModel" in model.tag
        assert model.frame == "icrs"
        p = model.parameters
        assert_allclose(p["lon_0"].value, 0.0377)
        assert_allclose(p["lat_0"].value, 65.751701)

        model = self.cat[122].spatial_model()
        assert "GaussianSpatialModel" in model.tag
        assert model.frame == "icrs"
        p = model.parameters
        assert_allclose(p["lon_0"].value, 14.75)
        assert_allclose(p["lat_0"].value, -72.699997)
        assert_allclose(p["sigma"].value, 1.35)

        model = self.cat[955].spatial_model()
        assert "DiskSpatialModel" in model.tag
        assert model.frame == "icrs"
        p = model.parameters
        assert_allclose(p["lon_0"].value, 128.287201)
        assert_allclose(p["lat_0"].value, -45.190102)
        assert_allclose(p["r_0"].value, 0.91)

        model = self.cat[602].spatial_model()
        assert "TemplateSpatialModel" in model.tag
        assert model.frame == "fk5"
        assert model.normalize

        model = self.cat["3FGL J0000.2-3738"].spatial_model()
        pos_err = model.position_error
        assert_allclose(pos_err.angle.value, -88.55)
        assert_allclose(0.5 * pos_err.height.value, 0.0731, rtol=1e-4)
        assert_allclose(0.5 * pos_err.width.value, 0.0676, rtol=1e-4)
        assert_allclose(model.position.ra.value, pos_err.center.ra.value)
        assert_allclose(model.position.dec.value, pos_err.center.dec.value)

    @pytest.mark.parametrize("ref", SOURCES_3FGL, ids=lambda _: _["name"])
    def test_sky_model(self, ref):
        self.cat[ref["idx"]].sky_model()

    def test_flux_points(self):
        flux_points = self.source.flux_points

        assert flux_points.energy_axis.nbin == 5
        assert flux_points.norm_ul

        desired = [1.645888e-06, 5.445407e-07, 1.255338e-07, 2.545524e-08, 2.263189e-09]
        assert_allclose(flux_points.flux.data.flat, desired, rtol=1e-5)

    def test_flux_points_ul(self):
        source = self.cat["3FGL J0000.2-3738"]
        flux_points = source.flux_points

        desired = [4.096391e-09, 6.680059e-10, np.nan, np.nan, np.nan]
        assert_allclose(flux_points.flux_ul.data.flat, desired, rtol=1e-5)

    def test_lightcurve(self):
        lc = self.source.lightcurve()
        table = lc.to_table(format="lightcurve", sed_type="flux")

        assert len(table) == 48
        assert table.colnames == [
            "time_min",
            "time_max",
            "e_ref",
            "e_min",
            "e_max",
            "flux",
            "flux_errp",
            "flux_errn",
            "flux_ul",
            "is_ul",
        ]

        expected = Time(54680.02313657408, format="mjd", scale="utc")
        axis = lc.geom.axes["time"]
        assert_time_allclose(axis.time_min[0].utc, expected)

        expected = Time(54710.46295139, format="mjd", scale="utc")
        assert_time_allclose(axis.time_max[0].utc, expected)

        assert table["flux"].unit == "cm-2 s-1"
        assert_allclose(table["flux"][0], 2.384e-06, rtol=1e-3)

        assert table["flux_errp"].unit == "cm-2 s-1"
        assert_allclose(table["flux_errp"][0], 8.071e-08, rtol=1e-3)

        assert table["flux_errn"].unit == "cm-2 s-1"
        assert_allclose(table["flux_errn"][0], 8.071e-08, rtol=1e-3)

    def test_crab_alias(self):
        for name in [
            "Crab",
            "3FGL J0534.5+2201",
            "1FHL J0534.5+2201",
            "PSR J0534+2200",
        ]:
            assert self.cat[name].row_index == 621


@requires_data()
class TestFermi2FHLObject:
    @classmethod
    def setup_class(cls):
        cls.cat = SourceCatalog2FHL()
        # Use 2FHL J0534.5+2201 (Crab) as a test source
        cls.source_name = "2FHL J0534.5+2201"
        cls.source = cls.cat[cls.source_name]

    def test_name(self):
        assert self.source.name == self.source_name

    def test_position(self):
        position = self.source.position
        assert_allclose(position.ra.deg, 83.634102, atol=1e-3)
        assert_allclose(position.dec.deg, 22.0215, atol=1e-3)

    @pytest.mark.parametrize("ref", SOURCES_2FHL, ids=lambda _: _["name"])
    def test_str(self, ref):
        actual = str(self.cat[ref["idx"]])

        with open(get_pkg_data_filename(ref["str_ref_file"])) as fh:
            expected = fh.read()

        assert actual == modify_unit_order_astropy_5_3(expected)

    def test_spectral_model(self):
        model = self.source.spectral_model()
        energy = u.Quantity(100, "GeV")
        desired = u.Quantity(6.8700477298e-12, "cm-2 GeV-1 s-1")
        assert_quantity_allclose(model(energy), desired)

    def test_flux_points(self):
        # test flux point on  PKS 2155-304
        src = self.cat["PKS 2155-304"]
        flux_points = src.flux_points
        actual = flux_points.flux.quantity[:, 0, 0]
        desired = [2.866363e-10, 6.118736e-11, 3.257970e-16] * u.Unit("cm-2 s-1")
        assert_quantity_allclose(actual, desired)

        actual = flux_points.flux_ul.quantity[:, 0, 0]
        desired = [np.nan, np.nan, 1.294092e-11] * u.Unit("cm-2 s-1")
        assert_quantity_allclose(actual, desired, rtol=1e-3)

    def test_spatial_model(self):
        model = self.cat[221].spatial_model()
        assert "PointSpatialModel" in model.tag
        assert model.frame == "icrs"
        p = model.parameters
        assert_allclose(p["lon_0"].value, 221.281998, rtol=1e-5)
        assert_allclose(p["lat_0"].value, -3.4943, rtol=1e-5)

        model = self.cat["2FHL J1304.5-4353"].spatial_model()
        pos_err = model.position_error
        scale = Gauss2DPDF().containment_radius(0.95) / Gauss2DPDF().containment_radius(
            0.68
        )
        assert_allclose(pos_err.height.value, 2 * 0.041987 * scale, rtol=1e-4)
        assert_allclose(pos_err.width.value, 2 * 0.041987 * scale, rtol=1e-4)
        assert_allclose(model.position.ra.value, pos_err.center.ra.value)
        assert_allclose(model.position.dec.value, pos_err.center.dec.value)

        model = self.cat[97].spatial_model()
        assert "GaussianSpatialModel" in model.tag
        assert model.frame == "icrs"
        p = model.parameters
        assert_allclose(p["lon_0"].value, 94.309998, rtol=1e-5)
        assert_allclose(p["lat_0"].value, 22.58, rtol=1e-5)
        assert_allclose(p["sigma"].value, 0.27)

        model = self.cat[134].spatial_model()
        assert "DiskSpatialModel" in model.tag
        assert model.frame == "icrs"
        p = model.parameters
        assert_allclose(p["lon_0"].value, 125.660004, rtol=1e-5)
        assert_allclose(p["lat_0"].value, -42.84, rtol=1e-5)
        assert_allclose(p["r_0"].value, 0.37)

        model = self.cat[256].spatial_model()
        assert "TemplateSpatialModel" in model.tag
        assert model.frame == "fk5"
        assert model.normalize


@requires_data()
class TestFermi3FHLObject:
    @classmethod
    def setup_class(cls):
        cls.cat = SourceCatalog3FHL()
        # Use 3FHL J0534.5+2201 (Crab) as a test source
        cls.source_name = "3FHL J0534.5+2201"
        cls.source = cls.cat[cls.source_name]

    def test_name(self):
        assert self.source.name == self.source_name

    def test_row_index(self):
        assert self.source.row_index == 352

    def test_data(self):
        assert_allclose(self.source.data["Signif_Avg"], 168.64082)

    def test_str(self):
        actual = str(self.cat["3FHL J2301.9+5855e"])  # an extended source

        with open(get_pkg_data_filename("data/3fhl_j2301.9+5855e.txt")) as fh:
            expected = fh.read()

        assert actual == modify_unit_order_astropy_5_3(expected)

    def test_position(self):
        position = self.source.position
        assert_allclose(position.ra.deg, 83.634834, atol=1e-3)
        assert_allclose(position.dec.deg, 22.019203, atol=1e-3)

    @pytest.mark.parametrize("ref", SOURCES_3FHL, ids=lambda _: _["name"])
    def test_spectral_model(self, ref):
        model = self.cat[ref["idx"]].spectral_model()

        dnde, dnde_err = model.evaluate_error(100 * u.GeV)

        assert isinstance(model, ref["spec_type"])
        assert_quantity_allclose(dnde, ref["dnde"])
        assert_quantity_allclose(dnde_err, ref["dnde_err"], rtol=1e-3)

    @pytest.mark.parametrize("ref", SOURCES_3FHL, ids=lambda _: _["name"])
    def test_spatial_model(self, ref):
        model = self.cat[ref["idx"]].spatial_model()
        assert model.frame == "icrs"

        model = self.cat["3FHL J0002.1-6728"].spatial_model()
        pos_err = model.position_error
        assert_allclose(0.5 * pos_err.height.value, 0.035713, rtol=1e-4)
        assert_allclose(0.5 * pos_err.width.value, 0.035713, rtol=1e-4)
        assert_allclose(model.position.ra.value, pos_err.center.ra.value)
        assert_allclose(model.position.dec.value, pos_err.center.dec.value)

    @pytest.mark.parametrize("ref", SOURCES_3FHL, ids=lambda _: _["name"])
    def test_sky_model(self, ref):
        self.cat[ref["idx"]].sky_model()

    def test_flux_points(self):
        flux_points = self.source.flux_points

        assert flux_points.energy_axis.nbin == 5
        assert flux_points.norm_ul

        desired = [5.169889e-09, 2.245024e-09, 9.243175e-10, 2.758956e-10, 6.684021e-11]
        assert_allclose(flux_points.flux.data[:, 0, 0], desired, rtol=1e-3)

    def test_crab_alias(self):
        for name in ["Crab Nebula", "3FHL J0534.5+2201", "3FGL J0534.5+2201i"]:
            assert self.cat[name].row_index == 352


@requires_data()
<<<<<<< HEAD
class TestFermi2PCObject:
    @classmethod
    def setup_class(cls):
        cls.cat = SourceCatalog2PC()
=======
class TestFermi3PCObject:
    @classmethod
    def setup_class(cls):
        cls.cat = SourceCatalog3PC()
>>>>>>> dba0d2b8
        # Use J0835-4510 (Vela pulsar) as a test source
        cls.source_name = "J0835-4510"
        cls.source = cls.cat[cls.source_name]

    def test_name(self):
        assert self.source.name == self.source_name

    def test_row_index(self):
<<<<<<< HEAD
        assert self.source.row_index == 26

    @pytest.mark.parametrize("ref", SOURCES_2PC, ids=lambda _: _["name"])
=======
        assert self.source.row_index == 52

    @pytest.mark.parametrize(
        "ref", [SOURCES_3PC[0], SOURCES_3PC_NONE[0]], ids=lambda _: _["name"]
    )
>>>>>>> dba0d2b8
    def test_str(self, ref):
        actual = str(self.cat[ref["idx"]])

        with open(get_pkg_data_filename(ref["str_ref_file"])) as fh:
            expected = fh.read()

        assert actual == modify_unit_order_astropy_5_3(expected)

    def test_position(self):
        position = self.source.position
        assert_allclose(position.ra.deg, 128.83580017, atol=1e-3)
        assert_allclose(position.dec.deg, -45.17630005, atol=1e-3)

    def test_data(self):
<<<<<<< HEAD
        assert_allclose(self.source.data["Period"], 89.36 * u.ms)

    @pytest.mark.parametrize("ref", SOURCES_2PC, ids=lambda _: _["name"])
    def test_spectral_model(self, ref):
=======
        assert_allclose(self.source.data["P0"], 0.08937108859019084)

    def test_spectral_model(self, ref=SOURCES_3PC[0]):
>>>>>>> dba0d2b8
        model = self.cat[ref["idx"]].spectral_model()

        e_ref = model.reference.quantity
        dnde, dnde_err = model.evaluate_error(e_ref)
        assert isinstance(model, ref["spec_type"])
        assert_quantity_allclose(dnde, ref["dnde"], rtol=1e-4)
        assert_quantity_allclose(dnde_err, ref["dnde_err"], rtol=1e-4)

<<<<<<< HEAD
=======
    def test_spectral_model_none(self, ref=SOURCES_3PC_NONE[0]):
        model = self.cat[ref["idx"]].spectral_model()
        assert model is None

>>>>>>> dba0d2b8
    def test_spatial_model(self):
        model = self.source.spatial_model()
        assert "PointSpatialModel" in model.tag
        assert model.frame == "icrs"
        p = model.parameters
<<<<<<< HEAD
        assert_allclose(p["lon_0"].value, 128.83580017)
        assert_allclose(p["lat_0"].value, -45.17630005)

    @pytest.mark.parametrize("ref", SOURCES_2PC, ids=lambda _: _["name"])
    def test_sky_model(self, ref):
        self.cat[ref["idx"]].sky_model

    def test_flux_points(self):
        flux_points = self.source.flux_points

        assert flux_points.norm.geom.axes["energy"].nbin == 12
        assert flux_points.norm_ul

        desired = [
            3.72509152e-09,
            2.66778077e-09,
            1.89817530e-09,
            1.23380980e-09,
            7.13620134e-10,
            3.64504041e-10,
            1.47285787e-10,
            4.66089223e-11,
            9.73255716e-12,
            1.48225895e-12,
            1.20599140e-13,
            3.89632873e-14,
        ]
        assert_allclose(flux_points.flux.data.flat, desired, rtol=1e-5)

    def test_flux_points_ul(self):
        flux_points = self.source.flux_points

        desired = [
            np.nan,
            np.nan,
            np.nan,
            np.nan,
            np.nan,
            np.nan,
            np.nan,
            np.nan,
            np.nan,
            np.nan,
            np.nan,
            3.896328e-14,
        ]
        assert_allclose(flux_points.flux_ul.data.flat, desired, rtol=1e-5)

    def test_lightcurve(self):
        # TODO: add lightcurve test when lightcurve is introduce to the class.
        pass
=======
        assert_allclose(p["lon_0"].value, 128.83588121)
        assert_allclose(p["lat_0"].value, -45.17635419)

    def test_sky_model(self, ref=SOURCES_3PC[0]):
        self.cat[ref["idx"]].sky_model

    def test_flux_points(self, ref=SOURCES_3PC[0]):
        flux_points = self.cat[ref["idx"]].flux_points

        assert flux_points.norm.geom.axes["energy"].nbin == 8
        assert flux_points.norm_ul

        desired = [
            5.431500e-06,
            5.635604e-06,
            3.341596e-06,
            1.058516e-06,
            2.264139e-07,
            1.421599e-08,
            6.306778e-10,
            3.165719e-12,
        ]
        assert_allclose(flux_points.flux.data.flat, desired, rtol=1e-5)

    def test_flux_points_none(self, ref=SOURCES_3PC_NONE[0]):
        flux_points = self.cat[ref["idx"]].flux_points
        assert flux_points is None

    def test_flux_points_ul(self):
        flux_points = self.source.flux_points

        desired = [np.nan, np.nan, np.nan, np.nan, np.nan, np.nan, np.nan, 5.146455e-08]
        assert_allclose(flux_points.flux_ul.data.flat, desired, rtol=1e-5)

    @pytest.mark.xfail
    def test_lightcurve(self, ref=SOURCES_3PC_NONE[0]):
        # TODO: add lightcurve test when lightcurve is introduce to the class.
        lightcurve = self.cat[ref["idx"]].lightcurve

        assert lightcurve is not None
>>>>>>> dba0d2b8


@requires_data()
class TestSourceCatalog3FGL:
    @classmethod
    def setup_class(cls):
        cls.cat = SourceCatalog3FGL()

    def test_main_table(self):
        assert len(self.cat.table) == 3034

    def test_extended_sources(self):
        table = self.cat.extended_sources_table
        assert len(table) == 25


@requires_data()
class TestSourceCatalog2FHL:
    @classmethod
    def setup_class(cls):
        cls.cat = SourceCatalog2FHL()

    def test_main_table(self):
        assert len(self.cat.table) == 360

    def test_extended_sources(self):
        table = self.cat.extended_sources_table
        assert len(table) == 25

    def test_crab_alias(self):
        for name in ["Crab", "3FGL J0534.5+2201i", "1FHL J0534.5+2201"]:
            assert self.cat[name].row_index == 85


@requires_data()
class TestSourceCatalog3FHL:
    @classmethod
    def setup_class(cls):
        cls.cat = SourceCatalog3FHL()

    def test_main_table(self):
        assert len(self.cat.table) == 1556

    def test_extended_sources(self):
        table = self.cat.extended_sources_table
        assert len(table) == 55

    def test_to_models(self):
        mask = self.cat.table["GLAT"].quantity > 80 * u.deg
        subcat = self.cat[mask]
        models = subcat.to_models()
        assert len(models) == 17


@requires_data()
<<<<<<< HEAD
class TestSourceCatalog2PC:
    @classmethod
    def setup_class(cls):
        cls.cat = SourceCatalog2PC()

    def test_main_table(self):
        assert len(self.cat.table) == 117

    def test_spectral_table(self):
        table = self.cat.spectral_table
        assert len(table) == 117

    def test_to_models(self):
        mask = self.cat.table["GLAT"].quantity > 30 * u.deg
        subcat = self.cat[mask]
        models = subcat.to_models()
        assert len(models) == 2
=======
class TestSourceCatalog3PC:
    @classmethod
    def setup_class(cls):
        cls.cat = SourceCatalog3PC()

    def test_main_table(self):
        assert len(self.cat.table) == 294

    def test_spectral_table(self):
        table = self.cat.spectral_table
        assert len(table) == 305

    def test_to_models(self):
        mask = self.cat.table["Gb"] > 30
        subcat = self.cat[mask]
        models = subcat.to_models()
        assert len(models) == 17
>>>>>>> dba0d2b8
<|MERGE_RESOLUTION|>--- conflicted
+++ resolved
@@ -30,7 +30,6 @@
     requires_data,
 )
 
-<<<<<<< HEAD
 SOURCES_2PC = [
     dict(
         idx=3,
@@ -50,7 +49,6 @@
     ),
 ]
 
-=======
 SOURCES_3PC_NONE = [
     dict(
         idx=51,
@@ -72,7 +70,6 @@
 ]
 
 
->>>>>>> dba0d2b8
 SOURCES_4FGL = [
     dict(
         idx=0,
@@ -676,17 +673,10 @@
 
 
 @requires_data()
-<<<<<<< HEAD
 class TestFermi2PCObject:
     @classmethod
     def setup_class(cls):
         cls.cat = SourceCatalog2PC()
-=======
-class TestFermi3PCObject:
-    @classmethod
-    def setup_class(cls):
-        cls.cat = SourceCatalog3PC()
->>>>>>> dba0d2b8
         # Use J0835-4510 (Vela pulsar) as a test source
         cls.source_name = "J0835-4510"
         cls.source = cls.cat[cls.source_name]
@@ -695,17 +685,9 @@
         assert self.source.name == self.source_name
 
     def test_row_index(self):
-<<<<<<< HEAD
         assert self.source.row_index == 26
 
     @pytest.mark.parametrize("ref", SOURCES_2PC, ids=lambda _: _["name"])
-=======
-        assert self.source.row_index == 52
-
-    @pytest.mark.parametrize(
-        "ref", [SOURCES_3PC[0], SOURCES_3PC_NONE[0]], ids=lambda _: _["name"]
-    )
->>>>>>> dba0d2b8
     def test_str(self, ref):
         actual = str(self.cat[ref["idx"]])
 
@@ -720,16 +702,10 @@
         assert_allclose(position.dec.deg, -45.17630005, atol=1e-3)
 
     def test_data(self):
-<<<<<<< HEAD
         assert_allclose(self.source.data["Period"], 89.36 * u.ms)
 
     @pytest.mark.parametrize("ref", SOURCES_2PC, ids=lambda _: _["name"])
     def test_spectral_model(self, ref):
-=======
-        assert_allclose(self.source.data["P0"], 0.08937108859019084)
-
-    def test_spectral_model(self, ref=SOURCES_3PC[0]):
->>>>>>> dba0d2b8
         model = self.cat[ref["idx"]].spectral_model()
 
         e_ref = model.reference.quantity
@@ -738,19 +714,11 @@
         assert_quantity_allclose(dnde, ref["dnde"], rtol=1e-4)
         assert_quantity_allclose(dnde_err, ref["dnde_err"], rtol=1e-4)
 
-<<<<<<< HEAD
-=======
-    def test_spectral_model_none(self, ref=SOURCES_3PC_NONE[0]):
-        model = self.cat[ref["idx"]].spectral_model()
-        assert model is None
-
->>>>>>> dba0d2b8
     def test_spatial_model(self):
         model = self.source.spatial_model()
         assert "PointSpatialModel" in model.tag
         assert model.frame == "icrs"
         p = model.parameters
-<<<<<<< HEAD
         assert_allclose(p["lon_0"].value, 128.83580017)
         assert_allclose(p["lat_0"].value, -45.17630005)
 
@@ -802,7 +770,62 @@
     def test_lightcurve(self):
         # TODO: add lightcurve test when lightcurve is introduce to the class.
         pass
-=======
+
+
+@requires_data()
+class TestFermi3PCObject:
+    @classmethod
+    def setup_class(cls):
+        cls.cat = SourceCatalog3PC()
+        # Use J0835-4510 (Vela pulsar) as a test source
+        cls.source_name = "J0835-4510"
+        cls.source = cls.cat[cls.source_name]
+
+    def test_name(self):
+        assert self.source.name == self.source_name
+
+    def test_row_index(self):
+        assert self.source.row_index == 26
+
+        assert self.source.row_index == 52
+
+    @pytest.mark.parametrize(
+        "ref", [SOURCES_3PC[0], SOURCES_3PC_NONE[0]], ids=lambda _: _["name"]
+    )
+    def test_str(self, ref):
+        actual = str(self.cat[ref["idx"]])
+
+        with open(get_pkg_data_filename(ref["str_ref_file"])) as fh:
+            expected = fh.read()
+
+        assert actual == modify_unit_order_astropy_5_3(expected)
+
+    def test_position(self):
+        position = self.source.position
+        assert_allclose(position.ra.deg, 128.83580017, atol=1e-3)
+        assert_allclose(position.dec.deg, -45.17630005, atol=1e-3)
+
+    def test_data(self):
+        assert_allclose(self.source.data["P0"], 0.08937108859019084)
+
+    def test_spectral_model(self, ref=SOURCES_3PC[0]):
+        model = self.cat[ref["idx"]].spectral_model()
+
+        e_ref = model.reference.quantity
+        dnde, dnde_err = model.evaluate_error(e_ref)
+        assert isinstance(model, ref["spec_type"])
+        assert_quantity_allclose(dnde, ref["dnde"], rtol=1e-4)
+        assert_quantity_allclose(dnde_err, ref["dnde_err"], rtol=1e-4)
+
+    def test_spectral_model_none(self, ref=SOURCES_3PC_NONE[0]):
+        model = self.cat[ref["idx"]].spectral_model()
+        assert model is None
+
+    def test_spatial_model(self):
+        model = self.source.spatial_model()
+        assert "PointSpatialModel" in model.tag
+        assert model.frame == "icrs"
+        p = model.parameters
         assert_allclose(p["lon_0"].value, 128.83588121)
         assert_allclose(p["lat_0"].value, -45.17635419)
 
@@ -843,7 +866,6 @@
         lightcurve = self.cat[ref["idx"]].lightcurve
 
         assert lightcurve is not None
->>>>>>> dba0d2b8
 
 
 @requires_data()
@@ -899,7 +921,6 @@
 
 
 @requires_data()
-<<<<<<< HEAD
 class TestSourceCatalog2PC:
     @classmethod
     def setup_class(cls):
@@ -917,7 +938,9 @@
         subcat = self.cat[mask]
         models = subcat.to_models()
         assert len(models) == 2
-=======
+
+
+@requires_data()
 class TestSourceCatalog3PC:
     @classmethod
     def setup_class(cls):
@@ -934,5 +957,4 @@
         mask = self.cat.table["Gb"] > 30
         subcat = self.cat[mask]
         models = subcat.to_models()
-        assert len(models) == 17
->>>>>>> dba0d2b8
+        assert len(models) == 17