--- conflicted
+++ resolved
@@ -646,21 +646,6 @@
     Then you can load it up like this:
 
     >>> from gammapy.catalog import SourceCatalogHGPS
-<<<<<<< HEAD
-    >>> filename = 'hgps_catalog_v1.fits.gz'
-    >>> cat = SourceCatalogHGPS(filename) # doctest: +SKIP
-
-    Access a source by name:
-
-    >>> source = cat['HESS J1843-033'] # doctest: +SKIP
-    >>> print(source) # doctest: +SKIP
-
-    Access source spectral data and plot it:
-
-    >>> source.spectral_model().plot(source.energy_range) # doctest: +SKIP
-    >>> source.spectral_model().plot_error(source.energy_range) # doctest: +SKIP
-    >>> source.flux_points.plot() # doctest: +SKIP
-=======
     >>> filename = '$GAMMAPY_DATA/catalogs/hgps_catalog_v1.fits.gz'
     >>> cat = SourceCatalogHGPS(filename)
 
@@ -786,21 +771,15 @@
     <AxesSubplot:xlabel='Energy [TeV]', ylabel='dnde [1 / (cm2 s TeV)]'>
     >>> source.flux_points.plot()
     <AxesSubplot:xlabel='Energy [TeV]', ylabel='dnde (1 / (cm2 s TeV))'>
->>>>>>> e744b42c
 
     Gaussian component information can be accessed as well,
     either via the source, or via the catalog:
 
-<<<<<<< HEAD
-    >>> source.components # doctest: +SKIP
-    >>> cat.gaussian_component(83) # doctest: +SKIP
-=======
     >>> source.components
     [SourceCatalogObjectHGPSComponent('HGPSC 083'), SourceCatalogObjectHGPSComponent('HGPSC 084')]
 
     >>> cat.gaussian_component(83)
     SourceCatalogObjectHGPSComponent('HGPSC 084')
->>>>>>> e744b42c
     """
 
     tag = "hgps"
