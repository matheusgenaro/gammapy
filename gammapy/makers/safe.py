# Licensed under a 3-clause BSD style license - see LICENSE.rst
import logging
import numpy as np
from astropy.coordinates import Angle
from astropy import units as u
from regions import PointSkyRegion
from gammapy.irf import EDispKernelMap
from gammapy.maps import Map
from gammapy.modeling.models import TemplateSpectralModel
from .core import Maker

__all__ = ["SafeMaskMaker"]


log = logging.getLogger(__name__)


class SafeMaskMaker(Maker):
    """Make safe data range mask for a given observation.

    Parameters
    ----------
    methods : {"aeff-default", "aeff-max", "edisp-bias", "offset-max", "bkg-peak"}
        Method to use for the safe energy range. Can be a
        list with a combination of those. Resulting masks
        are combined with logical `and`. "aeff-default"
        uses the energy ranged specified in the DL3 data
        files, if available.
    aeff_percent : float
        Percentage of the maximal effective area to be used
        as lower energy threshold for method "aeff-max".
    bias_percent : float
        Percentage of the energy bias to be used as lower
        energy threshold for method "edisp-bias"
    position : `~astropy.coordinates.SkyCoord`
        Position at which the `aeff_percent` or `bias_percent` are computed. By default,
        it uses the position of the center of the map.
    fixed_offset : `~astropy.coordinates.Angle`
        offset, calculated from the pointing position, at which 
        the `aeff_percent` or `bias_percent` are computed.
    offset_max : str or `~astropy.units.Quantity`
        Maximum offset cut.
    """

    tag = "SafeMaskMaker"
    available_methods = {
        "aeff-default",
        "aeff-max",
        "edisp-bias",
        "offset-max",
        "bkg-peak",
    }

    def __init__(
        self,
        methods=("aeff-default",),
        aeff_percent=10,
        bias_percent=10,
        position=None,
        fixed_offset=None,
        offset_max="3 deg",
    ):
        methods = set(methods)

        if not methods.issubset(self.available_methods):
            difference = methods.difference(self.available_methods)
            raise ValueError(f"{difference} is not a valid method.")

        self.methods = methods
        self.aeff_percent = aeff_percent
        self.bias_percent = bias_percent
        self.position = position
        self.fixed_offset = fixed_offset
        self.offset_max = Angle(offset_max)
        if self.position and self.fixed_offset:
            raise ValueError(
                "`position` and `fixed_offset` attributes are mutually exclusive"
            )

    def make_mask_offset_max(self, dataset, observation):
        """Make maximum offset mask.

        Parameters
        ----------
        dataset : `~gammapy.datasets.MapDataset` or `~gammapy.datasets.SpectrumDataset`
            Dataset to compute mask for.
        observation: `~gammapy.data.Observation`
            Observation to compute mask for.

        Returns
        -------
        mask_safe : `~numpy.ndarray`
            Maximum offset mask.
        """
        if observation is None:
            raise ValueError("Method 'offset-max' requires an observation object.")

        separation = dataset._geom.separation(observation.pointing_radec)
        return separation < self.offset_max

    @staticmethod
    def make_mask_energy_aeff_default(dataset, observation):
        """Make safe energy mask from aeff default.

        Parameters
        ----------
        dataset : `~gammapy.datasets.MapDataset` or `~gammapy.datasets.SpectrumDataset`
            Dataset to compute mask for.
        observation: `~gammapy.data.Observation`
            Observation to compute mask for.

        Returns
        -------
        mask_safe : `~numpy.ndarray`
            Safe data range mask.
        """
        if observation is None:
            raise ValueError("Method 'offset-max' requires an observation object.")

        try:
            energy_max = observation.aeff.meta["HI_THRES"] * u.TeV
            energy_min = observation.aeff.meta["LO_THRES"] * u.TeV
        except KeyError:
            log.warning(f"No default thresholds defined for obs {observation.obs_id}")
            energy_min, energy_max = None, None

        return dataset._geom.energy_mask(energy_min=energy_min, energy_max=energy_max)

    def make_mask_energy_aeff_max(self, dataset, observation=None):
        """Make safe energy mask from effective area maximum value.

        Parameters
        ----------
        dataset : `~gammapy.datasets.MapDataset` or `~gammapy.datasets.SpectrumDataset`
            Dataset to compute mask for.
        observation: `~gammapy.data.Observation`
            Observation to compute mask for. It is a mandatory argument when fixed_offset is set.

        Returns
        -------
        mask_safe : `~numpy.ndarray`
            Safe data range mask.
        """
        geom = dataset._geom

        if self.fixed_offset:
            if observation:
                position = observation.pointing_radec.directional_offset_by(
                    position_angle=0.0 * u.deg, separation=self.fixed_offset
                )
            else:
                raise ValueError(
                    f"observation argument is mandatory with {self.fixed_offset}"
                )

        elif self.position is None and self.fixed_offset is None:
            position = PointSkyRegion(dataset._geom.center_skydir)
        else:
            position = PointSkyRegion(self.position)

<<<<<<< HEAD
        aeff = dataset.exposure.get_spectrum(position) / dataset.exposure.meta["livetime"]
        model = TemplateSpectralModel.from_region_map(aeff)

        aeff_thres = (self.aeff_percent / 100) * aeff.quantity.max()
        energy_min = model.inverse(aeff_thres)
=======
        aeff = (
            dataset.exposure.get_spectrum(position) / dataset.exposure.meta["livetime"]
        )
        model = TemplateSpectralModel.from_region_map(aeff)

        energy_true = model.energy
        energy_min = energy_true[np.where(model.values > 0)[0][0]]
        energy_max = energy_true[-1]

        aeff_thres = (self.aeff_percent / 100) * aeff.quantity.max()
        inversion = model.inverse(
            aeff_thres, energy_min=energy_min, energy_max=energy_max
        )
        if not np.isnan(inversion[0]):
            energy_min = inversion[0]
>>>>>>> e744b42c
        return geom.energy_mask(energy_min=energy_min)

    def make_mask_energy_edisp_bias(self, dataset, observation=None):
        """Make safe energy mask from energy dispersion bias.

        Parameters
        ----------
        dataset : `~gammapy.datasets.MapDataset` or `~gammapy.datasets.SpectrumDataset`
            Dataset to compute mask for.
        observation: `~gammapy.data.Observation`
            Observation to compute mask for. It is a mandatory argument when fixed_offset is set.

        Returns
        -------
        mask_safe : `~numpy.ndarray`
            Safe data range mask.
        """
        edisp, geom = dataset.edisp, dataset._geom
        position = None

        if self.fixed_offset:
            if observation:
                position = observation.pointing_radec.directional_offset_by(
                    position_angle=0 * u.deg, separation=self.fixed_offset
                )
            else:
                raise ValueError(
                    f"{observation} argument is mandatory with {self.fixed_offset}"
                )

        if isinstance(edisp, EDispKernelMap):
<<<<<<< HEAD
            edisp = edisp.get_edisp_kernel(self.position)
        else:
            e_reco = dataset.counts.geom.axes["energy"].edges
            edisp = edisp.get_edisp_kernel(self.position, e_reco)
=======
            if position:
                edisp = edisp.get_edisp_kernel(position)
            else:
                edisp = edisp.get_edisp_kernel(self.position)
        else:
            if position:
                e_reco = dataset._geom.axes["energy"].edges
                edisp = edisp.get_edisp_kernel(position, e_reco)
            else:
                e_reco = dataset._geom.axes["energy"].edges
                edisp = edisp.get_edisp_kernel(self.position, e_reco)
>>>>>>> e744b42c

        energy_min = edisp.get_bias_energy(self.bias_percent / 100)
        return geom.energy_mask(energy_min=energy_min[0])

    @staticmethod
    def make_mask_energy_bkg_peak(dataset):
        """Make safe energy mask based on the binned background.

        The energy threshold is defined as the upper edge of the energy
        bin with the highest predicted background rate. This method is motivated
        by its use in the HESS DL3 validation paper: https://arxiv.org/pdf/1910.08088.pdf

        Parameters
        ----------
        dataset : `~gammapy.datasets.MapDataset` or `~gammapy.datasets.SpectrumDataset`
            Dataset to compute mask for.

        Returns
        -------
        mask_safe : `~numpy.ndarray`
            Safe data range mask.
        """
        geom = dataset._geom
        background_spectrum = dataset.npred_background().get_spectrum()
        idx = np.argmax(background_spectrum.data, axis=0)
        energy_axis = geom.axes["energy"]
        energy_min = energy_axis.pix_to_coord(idx)
        return geom.energy_mask(energy_min=energy_min)

    @staticmethod
    def make_mask_bkg_invalid(dataset):
        """Mask non-finite values and zeros values in background maps.
 
        Parameters
        ----------
        dataset : `~gammapy.datasets.MapDataset` or `~gammapy.datasets.SpectrumDataset`
            Dataset to compute mask for.

        Returns
        -------
        mask_safe : `~numpy.ndarray`
            Safe data range mask.
        """
        bkg = dataset.background.data
        mask = np.isfinite(bkg)

        if not dataset.stat_type == "wstat":
            mask &= (bkg > 0.0)

        return mask

    def run(self, dataset, observation=None):
        """Make safe data range mask.

        Parameters
        ----------
        dataset : `~gammapy.datasets.MapDataset` or `~gammapy.datasets.SpectrumDataset`
            Dataset to compute mask for.
        observation: `~gammapy.data.Observation`
            Observation to compute mask for.

        Returns
        -------
        dataset : `Dataset`
            Dataset with defined safe range mask.
        """
        mask_safe = np.ones(dataset._geom.data_shape, dtype=bool)

        if dataset.background is not None:
            # apply it first so only clipped values are removed for "bkg-peak"
            mask_safe &= self.make_mask_bkg_invalid(dataset)

        if "offset-max" in self.methods:
            mask_safe &= self.make_mask_offset_max(dataset, observation)

        if "aeff-default" in self.methods:
            mask_safe &= self.make_mask_energy_aeff_default(dataset, observation)

        if "aeff-max" in self.methods:
            mask_safe &= self.make_mask_energy_aeff_max(dataset)

        if "edisp-bias" in self.methods:
            mask_safe &= self.make_mask_energy_edisp_bias(dataset)

        if "bkg-peak" in self.methods:
            mask_safe &= self.make_mask_energy_bkg_peak(dataset)

        dataset.mask_safe = Map.from_geom(dataset._geom, data=mask_safe)
        return dataset<|MERGE_RESOLUTION|>--- conflicted
+++ resolved
@@ -158,13 +158,6 @@
         else:
             position = PointSkyRegion(self.position)
 
-<<<<<<< HEAD
-        aeff = dataset.exposure.get_spectrum(position) / dataset.exposure.meta["livetime"]
-        model = TemplateSpectralModel.from_region_map(aeff)
-
-        aeff_thres = (self.aeff_percent / 100) * aeff.quantity.max()
-        energy_min = model.inverse(aeff_thres)
-=======
         aeff = (
             dataset.exposure.get_spectrum(position) / dataset.exposure.meta["livetime"]
         )
@@ -180,7 +173,6 @@
         )
         if not np.isnan(inversion[0]):
             energy_min = inversion[0]
->>>>>>> e744b42c
         return geom.energy_mask(energy_min=energy_min)
 
     def make_mask_energy_edisp_bias(self, dataset, observation=None):
@@ -212,12 +204,6 @@
                 )
 
         if isinstance(edisp, EDispKernelMap):
-<<<<<<< HEAD
-            edisp = edisp.get_edisp_kernel(self.position)
-        else:
-            e_reco = dataset.counts.geom.axes["energy"].edges
-            edisp = edisp.get_edisp_kernel(self.position, e_reco)
-=======
             if position:
                 edisp = edisp.get_edisp_kernel(position)
             else:
@@ -229,7 +215,6 @@
             else:
                 e_reco = dataset._geom.axes["energy"].edges
                 edisp = edisp.get_edisp_kernel(self.position, e_reco)
->>>>>>> e744b42c
 
         energy_min = edisp.get_bias_energy(self.bias_percent / 100)
         return geom.energy_mask(energy_min=energy_min[0])
