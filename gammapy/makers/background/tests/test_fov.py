# Licensed under a 3-clause BSD style license - see LICENSE.rst
import pytest
from numpy.testing import assert_allclose
from astropy.coordinates import Angle, SkyCoord
from regions import CircleSkyRegion
from gammapy.data import DataStore
from gammapy.datasets import MapDataset
from gammapy.makers import FoVBackgroundMaker, MapDatasetMaker, SafeMaskMaker
from gammapy.maps import MapAxis, WcsGeom
from gammapy.modeling.models import (
    FoVBackgroundModel,
    GaussianSpatialModel,
    PowerLawSpectralModel,
    PowerLawNormSpectralModel,
    SkyModel,
)
from gammapy.utils.testing import requires_data, requires_dependency


@pytest.fixture(scope="session")
def observation():
    """Example observation list for testing."""
    datastore = DataStore.from_dir("$GAMMAPY_DATA/hess-dl3-dr1/")
    obs_id = 23523
    return datastore.obs(obs_id)


@pytest.fixture(scope="session")
def geom():
    energy_axis = MapAxis.from_edges([1, 10], unit="TeV", name="energy", interp="log")
    return WcsGeom.create(
        skydir=SkyCoord(83.633, 22.014, unit="deg"),
        binsz=0.02,
        width=(5, 5),
        frame="galactic",
        proj="CAR",
        axes=[energy_axis],
    )


@pytest.fixture(scope="session")
def reference(geom):
    return MapDataset.create(geom)


@pytest.fixture(scope="session")
def exclusion_mask(geom):
    """Example mask for testing."""
    pos = SkyCoord(83.633, 22.014, unit="deg", frame="icrs")
    region = CircleSkyRegion(pos, Angle(0.3, "deg"))
    return ~geom.region_mask([region])


@pytest.fixture(scope="session")
def obs_dataset(geom, observation):
    safe_mask_maker = SafeMaskMaker(methods=["offset-max"], offset_max="2 deg")
    map_dataset_maker = MapDatasetMaker(selection=["counts", "background", "exposure"])

    reference = MapDataset.create(geom)
    cutout = reference.cutout(
        observation.pointing_radec, width="4 deg", name="test-fov"
    )

    dataset = map_dataset_maker.run(cutout, observation)
    dataset = safe_mask_maker.run(dataset, observation)
    return dataset


def test_fov_bkg_maker_incorrect_method():
    with pytest.raises(ValueError):
        FoVBackgroundMaker(method="bad")

@requires_data()
<<<<<<< HEAD
@requires_dependency("iminuit")
def test_fov_bkg_maker_fit(obs_dataset, exclusion_mask):
    fov_bkg_maker = FoVBackgroundMaker(method="fit", exclusion_mask=exclusion_mask)
=======
def test_fov_bkg_maker_scale(obs_dataset, exclusion_mask, caplog):
    fov_bkg_maker = FoVBackgroundMaker(method="scale", exclusion_mask=exclusion_mask)
    test_dataset = obs_dataset.copy(name="test-fov")

    dataset = fov_bkg_maker.run(test_dataset)

    model = dataset.models[f"{dataset.name}-bkg"].spectral_model
    assert_allclose(model.norm.value, 0.83, rtol=1e-2)
    assert_allclose(model.norm.error, 0.0207, rtol=1e-2)
    assert_allclose(model.tilt.value, 0.0, rtol=1e-2)
>>>>>>> e744b42c


@requires_data()
def test_fov_bkg_maker_scale_nocounts(obs_dataset, exclusion_mask, caplog):
    fov_bkg_maker = FoVBackgroundMaker(method="scale", exclusion_mask=exclusion_mask)
    test_dataset = obs_dataset.copy(name="test-fov")
    test_dataset.counts *= 0

    dataset = fov_bkg_maker.run(test_dataset)

    model = dataset.models[f"{dataset.name}-bkg"].spectral_model
    assert_allclose(model.norm.value, 1, rtol=1e-4)
    assert_allclose(model.tilt.value, 0.0, rtol=1e-2)
    assert "WARNING" in [_.levelname for _ in caplog.records]
    message1 = "FoVBackgroundMaker failed. Only 0 counts outside exclusion mask for test-fov. Setting mask to False."
    assert message1 in [_.message for _ in caplog.records]



@requires_data()
def test_fov_bkg_maker_scale_nocounts(obs_dataset, exclusion_mask, caplog):
    fov_bkg_maker = FoVBackgroundMaker(method="scale", exclusion_mask=exclusion_mask)
    test_dataset = obs_dataset.copy(name="test-fov")
    test_dataset.counts *= 0

    dataset = fov_bkg_maker.run(test_dataset)

    model = dataset.models[f"{dataset.name}-bkg"].spectral_model
    assert_allclose(model.norm.value, 1, rtol=1e-4)
    assert_allclose(model.tilt.value, 0.0, rtol=1e-4)
    assert caplog.records[-1].levelname == "WARNING"
    assert "No counts found outside exclusion mask for test-fov" in caplog.records[-1].message
    assert "FoVBackgroundMaker failed" in caplog.records[-1].message

@requires_data()
@requires_dependency("iminuit")
def test_fov_bkg_maker_fit(obs_dataset, exclusion_mask):
    fov_bkg_maker = FoVBackgroundMaker(method="fit", exclusion_mask=exclusion_mask)

    dataset1 = obs_dataset.copy(name="test-fov")
    dataset = fov_bkg_maker.run(dataset1)

    model = dataset.models[f"{dataset.name}-bkg"].spectral_model
    assert_allclose(model.norm.value, 0.83077, rtol=1e-4)
    assert_allclose(model.norm.error, 0.02069, rtol=1e-2)
    assert_allclose(model.tilt.value, 0.0, rtol=1e-4)
    assert_allclose(model.tilt.error, 0.0, rtol=1e-2)
    assert_allclose(fov_bkg_maker.default_spectral_model.tilt.value, 0.0)
    assert_allclose(fov_bkg_maker.default_spectral_model.norm.value, 1.0)

    spectral_model = PowerLawNormSpectralModel()
    spectral_model.tilt.frozen = False
    fov_bkg_maker = FoVBackgroundMaker(
        method="fit", exclusion_mask=exclusion_mask, spectral_model=spectral_model
    )

    dataset2 = obs_dataset.copy(name="test-fov")
    dataset = fov_bkg_maker.run(dataset2)

    model = dataset.models[f"{dataset.name}-bkg"].spectral_model
    assert_allclose(model.norm.value, 0.901523, rtol=1e-4)
    assert_allclose(model.norm.error, 0.583411, rtol=1e-2)
    assert_allclose(model.tilt.value, 0.071069, rtol=1e-4)
    assert_allclose(model.tilt.error, 0.562129, rtol=1e-2)
    assert_allclose(fov_bkg_maker.default_spectral_model.tilt.value, 0.0)
    assert_allclose(fov_bkg_maker.default_spectral_model.norm.value, 1.0)


@pytest.mark.xfail
@requires_data()
@requires_dependency("iminuit")
def test_fov_bkg_maker_fit_nocounts(obs_dataset, exclusion_mask, caplog):
    fov_bkg_maker = FoVBackgroundMaker(method="fit", exclusion_mask=exclusion_mask)

    test_dataset = obs_dataset.copy(name="test-fov")
    test_dataset.counts *= 0

    dataset = fov_bkg_maker.run(test_dataset)

    # This should be solved along with issue https://github.com/gammapy/gammapy/issues/3175
    model = dataset.models[f"{dataset.name}-bkg"].spectral_model
    assert_allclose(model.norm.value, 1, rtol=1e-4)
    assert_allclose(model.tilt.value, 0.0, rtol=1e-4)

    assert "WARNING" in [_.levelname for _ in caplog.records]
    assert f"Fit did not converge for {dataset.name}" in [
        _.message for _ in caplog.records
    ]


@pytest.mark.xfail
@requires_data()
@requires_dependency("iminuit")
def test_fov_bkg_maker_fit_nocounts(obs_dataset, exclusion_mask, caplog):
    fov_bkg_maker = FoVBackgroundMaker(method="fit", exclusion_mask=exclusion_mask)

    test_dataset = obs_dataset.copy(name="test-fov")
    test_dataset.counts *=0

    dataset = fov_bkg_maker.run(test_dataset)

    # This should be solved along with issue https://github.com/gammapy/gammapy/issues/3175
    model = dataset.models[f"{dataset.name}-bkg"].spectral_model
    assert_allclose(model.norm.value, 1, rtol=1e-4)
    assert_allclose(model.tilt.value, 0.0, rtol=1e-4)

    assert caplog.records[-1].levelname == "WARNING"
    assert f"Fit did not converge for {dataset.name}" in caplog.records[-1].message
    


@requires_data()
@requires_dependency("iminuit")
def test_fov_bkg_maker_fit_with_source_model(obs_dataset, exclusion_mask):
    fov_bkg_maker = FoVBackgroundMaker(method="fit", exclusion_mask=exclusion_mask)

    test_dataset = obs_dataset.copy(name="test-fov")
    spatial_model = GaussianSpatialModel(
        lon_0="0.2 deg", lat_0="0.1 deg", sigma="0.2 deg", frame="galactic"
    )
    spectral_model = PowerLawSpectralModel(
        index=3, amplitude="1e-11 cm-2 s-1 TeV-1", reference="1 TeV"
    )
    model = SkyModel(
        spatial_model=spatial_model, spectral_model=spectral_model, name="test-source"
    )

    bkg_model = FoVBackgroundModel(dataset_name="test-fov")
    test_dataset.models = [model, bkg_model]

    dataset = fov_bkg_maker.run(test_dataset)

    # Here we check that source parameters are correctly thawed after fit.
    assert not dataset.models.parameters["index"].frozen
    assert not dataset.models.parameters["lon_0"].frozen

    model = dataset.models[f"{dataset.name}-bkg"].spectral_model
    assert not model.norm.frozen
    assert_allclose(model.norm.value, 0.830789, rtol=1e-4)
    assert_allclose(model.tilt.value, 0.0, rtol=1e-4)


@requires_data()
@requires_dependency("iminuit")
def test_fov_bkg_maker_fit_with_tilt(obs_dataset, exclusion_mask):
    fov_bkg_maker = FoVBackgroundMaker(method="fit", exclusion_mask=exclusion_mask,)

    test_dataset = obs_dataset.copy(name="test-fov")

    model = FoVBackgroundModel(dataset_name="test-fov")
    model.spectral_model.tilt.frozen = False
    test_dataset.models = [model]
    dataset = fov_bkg_maker.run(test_dataset)

    model = dataset.models[f"{dataset.name}-bkg"].spectral_model
    assert_allclose(model.norm.value, 0.901523, rtol=1e-4)
    assert_allclose(model.tilt.value, 0.071069, rtol=1e-4)


@requires_data()
@requires_dependency("iminuit")
def test_fov_bkg_maker_fit_fail(obs_dataset, exclusion_mask, caplog):
    fov_bkg_maker = FoVBackgroundMaker(method="fit", exclusion_mask=exclusion_mask)

    test_dataset = obs_dataset.copy(name="test-fov")

    # Putting null background model to prevent convergence
    test_dataset.background.data *= 0
    dataset = fov_bkg_maker.run(test_dataset)

    model = dataset.models[f"{dataset.name}-bkg"].spectral_model
    assert_allclose(model.norm.value, 1, rtol=1e-4)
<<<<<<< HEAD
    assert caplog.records[-1].levelname == "WARNING"
    assert f"Fit did not converge for {dataset.name}" in caplog.records[-1].message
=======
    assert "WARNING" in [_.levelname for _ in caplog.records]
    message1 = f"FoVBackgroundMaker failed. Fit did not converge for {dataset.name}. Setting mask to False."
    assert message1 in [_.message for _ in caplog.records]
>>>>>>> e744b42c


@requires_data()
def test_fov_bkg_maker_scale_fail(obs_dataset, exclusion_mask, caplog):
    fov_bkg_maker = FoVBackgroundMaker(method="scale", exclusion_mask=exclusion_mask)

    test_dataset = obs_dataset.copy(name="test-fov")
    # Putting negative background model to prevent correct scaling
    test_dataset.background.data *= -1
    dataset = fov_bkg_maker.run(test_dataset)

    model = dataset.models[f"{dataset.name}-bkg"].spectral_model
    assert_allclose(model.norm.value, 1, rtol=1e-4)
<<<<<<< HEAD
    assert caplog.records[-1].levelname == "WARNING"
    assert f"No positive background found outside exclusion mask for {dataset.name}" in caplog.records[-1].message
    assert "FoVBackgroundMaker failed" in caplog.records[-1].message
=======
    assert "WARNING" in [_.levelname for _ in caplog.records]
    message1 = "FoVBackgroundMaker failed. Only -1940 background counts outside exclusion mask for test-fov. Setting mask to False."
    assert message1 in [_.message for _ in caplog.records]
>>>>>>> e744b42c
<|MERGE_RESOLUTION|>--- conflicted
+++ resolved
@@ -70,12 +70,8 @@
     with pytest.raises(ValueError):
         FoVBackgroundMaker(method="bad")
 
-@requires_data()
-<<<<<<< HEAD
-@requires_dependency("iminuit")
-def test_fov_bkg_maker_fit(obs_dataset, exclusion_mask):
-    fov_bkg_maker = FoVBackgroundMaker(method="fit", exclusion_mask=exclusion_mask)
-=======
+
+@requires_data()
 def test_fov_bkg_maker_scale(obs_dataset, exclusion_mask, caplog):
     fov_bkg_maker = FoVBackgroundMaker(method="scale", exclusion_mask=exclusion_mask)
     test_dataset = obs_dataset.copy(name="test-fov")
@@ -86,7 +82,6 @@
     assert_allclose(model.norm.value, 0.83, rtol=1e-2)
     assert_allclose(model.norm.error, 0.0207, rtol=1e-2)
     assert_allclose(model.tilt.value, 0.0, rtol=1e-2)
->>>>>>> e744b42c
 
 
 @requires_data()
@@ -104,22 +99,6 @@
     message1 = "FoVBackgroundMaker failed. Only 0 counts outside exclusion mask for test-fov. Setting mask to False."
     assert message1 in [_.message for _ in caplog.records]
 
-
-
-@requires_data()
-def test_fov_bkg_maker_scale_nocounts(obs_dataset, exclusion_mask, caplog):
-    fov_bkg_maker = FoVBackgroundMaker(method="scale", exclusion_mask=exclusion_mask)
-    test_dataset = obs_dataset.copy(name="test-fov")
-    test_dataset.counts *= 0
-
-    dataset = fov_bkg_maker.run(test_dataset)
-
-    model = dataset.models[f"{dataset.name}-bkg"].spectral_model
-    assert_allclose(model.norm.value, 1, rtol=1e-4)
-    assert_allclose(model.tilt.value, 0.0, rtol=1e-4)
-    assert caplog.records[-1].levelname == "WARNING"
-    assert "No counts found outside exclusion mask for test-fov" in caplog.records[-1].message
-    assert "FoVBackgroundMaker failed" in caplog.records[-1].message
 
 @requires_data()
 @requires_dependency("iminuit")
@@ -177,27 +156,6 @@
     ]
 
 
-@pytest.mark.xfail
-@requires_data()
-@requires_dependency("iminuit")
-def test_fov_bkg_maker_fit_nocounts(obs_dataset, exclusion_mask, caplog):
-    fov_bkg_maker = FoVBackgroundMaker(method="fit", exclusion_mask=exclusion_mask)
-
-    test_dataset = obs_dataset.copy(name="test-fov")
-    test_dataset.counts *=0
-
-    dataset = fov_bkg_maker.run(test_dataset)
-
-    # This should be solved along with issue https://github.com/gammapy/gammapy/issues/3175
-    model = dataset.models[f"{dataset.name}-bkg"].spectral_model
-    assert_allclose(model.norm.value, 1, rtol=1e-4)
-    assert_allclose(model.tilt.value, 0.0, rtol=1e-4)
-
-    assert caplog.records[-1].levelname == "WARNING"
-    assert f"Fit did not converge for {dataset.name}" in caplog.records[-1].message
-    
-
-
 @requires_data()
 @requires_dependency("iminuit")
 def test_fov_bkg_maker_fit_with_source_model(obs_dataset, exclusion_mask):
@@ -259,14 +217,9 @@
 
     model = dataset.models[f"{dataset.name}-bkg"].spectral_model
     assert_allclose(model.norm.value, 1, rtol=1e-4)
-<<<<<<< HEAD
-    assert caplog.records[-1].levelname == "WARNING"
-    assert f"Fit did not converge for {dataset.name}" in caplog.records[-1].message
-=======
     assert "WARNING" in [_.levelname for _ in caplog.records]
     message1 = f"FoVBackgroundMaker failed. Fit did not converge for {dataset.name}. Setting mask to False."
     assert message1 in [_.message for _ in caplog.records]
->>>>>>> e744b42c
 
 
 @requires_data()
@@ -280,12 +233,6 @@
 
     model = dataset.models[f"{dataset.name}-bkg"].spectral_model
     assert_allclose(model.norm.value, 1, rtol=1e-4)
-<<<<<<< HEAD
-    assert caplog.records[-1].levelname == "WARNING"
-    assert f"No positive background found outside exclusion mask for {dataset.name}" in caplog.records[-1].message
-    assert "FoVBackgroundMaker failed" in caplog.records[-1].message
-=======
     assert "WARNING" in [_.levelname for _ in caplog.records]
     message1 = "FoVBackgroundMaker failed. Only -1940 background counts outside exclusion mask for test-fov. Setting mask to False."
-    assert message1 in [_.message for _ in caplog.records]
->>>>>>> e744b42c
+    assert message1 in [_.message for _ in caplog.records]