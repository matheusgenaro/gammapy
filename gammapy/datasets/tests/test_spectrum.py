--- conflicted
+++ resolved
@@ -151,12 +151,7 @@
     """Simple CASH fit to the on vector"""
     fit = Fit()
     result = fit.run(datasets=[spectrum_dataset])
-<<<<<<< HEAD
-    result = result["optimize_result"]
     assert result.success
-=======
-    # assert result.success
->>>>>>> ffe448d6
     assert "minuit" in repr(result)
 
     npred = spectrum_dataset.npred().data.sum()
