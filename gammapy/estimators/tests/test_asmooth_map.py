--- conflicted
+++ resolved
@@ -74,19 +74,12 @@
     assert smoothed["scale"].unit == u.Unit("deg")
 
     desired = {
-<<<<<<< HEAD
         "counts": 2.999937,
         "background": 0.14224,
         "scale": 0.056419,
         "significance": 3.7041,
         "flux": 1.9627731416710178e-12,
-=======
-        "counts": 369.479167,
-        "background": 0.184005,
-        "scale": 0.056419,
-        "significance": 72.971513,
-        "flux": 1.237119e-09,
->>>>>>> f55930ae
+
     }
 
     for name in smoothed:
