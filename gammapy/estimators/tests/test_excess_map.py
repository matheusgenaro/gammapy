# Licensed under a 3-clause BSD style license - see LICENSE.rst
import pytest
import numpy as np
from numpy.testing import assert_allclose
import astropy.units as u
from gammapy.datasets import MapDataset, MapDatasetOnOff
from gammapy.estimators import ExcessMapEstimator
from gammapy.maps import Map, MapAxis, WcsGeom
from gammapy.irf import PSFMap
from gammapy.modeling.models import (
    GaussianSpatialModel,
    PowerLawSpectralModel,
    SkyModel,
)
from gammapy.utils.testing import requires_data
from gammapy.estimators.utils import estimate_exposure_reco_energy

def image_to_cube(input_map, energy_min, energy_max):
    energy_min = u.Quantity(energy_min)
    energy_max = u.Quantity(energy_max)
    axis = MapAxis.from_energy_bounds(energy_min, energy_max, nbin=1)
    geom = input_map.geom.to_cube([axis])
    return Map.from_geom(geom, data=input_map.data[np.newaxis, :, :])


@pytest.fixture
def simple_dataset():
    axis = MapAxis.from_energy_bounds(0.1, 10, 1, unit="TeV")
    geom = WcsGeom.create(npix=20, binsz=0.02, axes=[axis])
    dataset = MapDataset.create(geom)
    dataset.mask_safe += np.ones(dataset.data_shape, dtype=bool)
    dataset.counts += 2
    dataset.background += 1
    return dataset


@pytest.fixture
def simple_dataset_on_off():
    axis = MapAxis.from_energy_bounds(0.1, 10, 2, unit="TeV")
    geom = WcsGeom.create(npix=20, binsz=0.02, axes=[axis])
    dataset = MapDatasetOnOff.create(geom)
    dataset.mask_safe += np.ones(dataset.data_shape, dtype=bool)
    dataset.counts += 2
    dataset.counts_off += 1
    dataset.acceptance += 1
    dataset.acceptance_off += 1
    return dataset


@requires_data()
def test_compute_lima_image():
    """
    Test Li & Ma image against TS image for Tophat kernel
    """
    filename = "$GAMMAPY_DATA/tests/unbundled/poisson_stats_image/input_all.fits.gz"
    counts = Map.read(filename, hdu="counts")
    counts = image_to_cube(counts, "1 GeV", "100 GeV")
    background = Map.read(filename, hdu="background")
    background = image_to_cube(background, "1 GeV", "100 GeV")
    dataset = MapDataset(counts=counts, background=background)

    estimator = ExcessMapEstimator("0.1 deg")
    result_lima = estimator.run(dataset)

    assert_allclose(result_lima["sqrt_ts"].data[:, 100, 100], 30.814916, atol=1e-3)
    assert_allclose(result_lima["sqrt_ts"].data[:, 1, 1], 0.164, atol=1e-3)


@requires_data()
def test_compute_lima_on_off_image():
    """
    Test Li & Ma image with snippet from the H.E.S.S. survey data.
    """
    filename = "$GAMMAPY_DATA/tests/unbundled/hess/survey/hess_survey_snippet.fits.gz"
    n_on = Map.read(filename, hdu="ON")
    counts = image_to_cube(n_on, "1 TeV", "100 TeV")
    n_off = Map.read(filename, hdu="OFF")
    counts_off = image_to_cube(n_off, "1 TeV", "100 TeV")
    a_on = Map.read(filename, hdu="ONEXPOSURE")
    acceptance = image_to_cube(a_on, "1 TeV", "100 TeV")
    a_off = Map.read(filename, hdu="OFFEXPOSURE")
    acceptance_off = image_to_cube(a_off, "1 TeV", "100 TeV")
    dataset = MapDatasetOnOff(
        counts=counts,
        counts_off=counts_off,
        acceptance=acceptance,
        acceptance_off=acceptance_off,
    )

    significance = Map.read(filename, hdu="SIGNIFICANCE")
    significance = image_to_cube(significance, "1 TeV", "10 TeV")
<<<<<<< HEAD
    estimator = ExcessMapEstimator("0.1 deg")
=======
    estimator = ExcessMapEstimator("0.1 deg", correlate_off=False)
>>>>>>> e744b42c
    results = estimator.run(dataset)

    # Reproduce safe significance threshold from HESS software
    results["sqrt_ts"].data[results["counts"].data < 5] = 0

    # crop the image at the boundaries, because the reference image
    # is cut out from a large map, there is no way to reproduce the
    # result with regular boundary handling
    actual = results["sqrt_ts"].crop((11, 11)).data
    desired = significance.crop((11, 11)).data

    # Set boundary to NaN in reference image
    # The absolute tolerance is low because the method used here is slightly different from the one used in HGPS
    # n_off is convolved as well to ensure the method applies to true ON-OFF datasets
    assert_allclose(actual, desired, atol=0.2)


def test_significance_map_estimator_map_dataset(simple_dataset):
<<<<<<< HEAD
    estimator = ExcessMapEstimator(0.1 * u.deg, selection_optional="all")
=======
    estimator = ExcessMapEstimator(0.1 * u.deg, selection_optional=["all"])
>>>>>>> e744b42c
    result = estimator.run(simple_dataset)

    assert_allclose(result["counts"].data[0, 10, 10], 162)
    assert_allclose(result["excess"].data[0, 10, 10], 81)
    assert_allclose(result["background"].data[0, 10, 10], 81)
    assert_allclose(result["sqrt_ts"].data[0, 10, 10], 7.910732, atol=1e-5)
    assert_allclose(result["err"].data[0, 10, 10], 12.727922, atol=1e-3)
    assert_allclose(result["errp"].data[0, 10, 10], 13.063328, atol=1e-3)
    assert_allclose(result["errn"].data[0, 10, 10], -12.396716, atol=1e-3)
    assert_allclose(result["ul"].data[0, 10, 10], 107.806275, atol=1e-3)

    simple_dataset.exposure += 1e10 * u.cm ** 2 * u.s
    axis = simple_dataset.exposure.geom.axes[0]
    simple_dataset.psf = PSFMap.from_gauss(axis, sigma="0.05 deg")

    model = SkyModel(
        PowerLawSpectralModel(amplitude="1e-9 cm-2 s-1 TeV-1"),
        GaussianSpatialModel(
            lat_0=0.0 * u.deg, lon_0=0.0 * u.deg, sigma=0.1 * u.deg, frame="icrs"
        ),
        name="sky_model",
    )

    simple_dataset.models = [model]
    simple_dataset.npred()

    estimator = ExcessMapEstimator(0.1 * u.deg, selection_optional="all")
    result = estimator.run(simple_dataset)

    assert_allclose(result["excess"].data.sum(), 19733.602, rtol=1e-3)
    assert_allclose(result["background"].data.sum(), 31818.398, rtol=1e-3)
    assert_allclose(result["sqrt_ts"].data[0, 10, 10], 4.217129, rtol=1e-3)


def test_significance_map_estimator_map_dataset_on_off_no_correlation(
    simple_dataset_on_off,
):
    exposure = simple_dataset_on_off.exposure
    exposure.data += 1e6

    # Test with exposure
    simple_dataset_on_off.exposure = exposure
    estimator_image = ExcessMapEstimator(
        0.11 * u.deg, energy_edges=[0.1, 1] * u.TeV, correlate_off=False
    )

<<<<<<< HEAD
def test_significance_map_estimator_map_dataset_on_off_no_correlation(simple_dataset_on_off):
    exposure = simple_dataset_on_off.exposure
    exposure.data += 1e6

    # Test with exposure
    simple_dataset_on_off.exposure = exposure
    estimator_image = ExcessMapEstimator(0.11 * u.deg, energy_edges=[0.1, 1] * u.TeV, correlate_off=False)

=======
>>>>>>> e744b42c
    result_image = estimator_image.run(simple_dataset_on_off)
    assert result_image["counts"].data.shape == (1, 20, 20)
    assert_allclose(result_image["counts"].data[0, 10, 10], 194)
    assert_allclose(result_image["excess"].data[0, 10, 10], 97)
    assert_allclose(result_image["background"].data[0, 10, 10], 97)
    assert_allclose(result_image["sqrt_ts"].data[0, 10, 10], 0.780125, atol=1e-3)
    assert_allclose(result_image["flux"].data[:, 10, 10], 9.7e-9, atol=1e-5)


<<<<<<< HEAD
def test_significance_map_estimator_map_dataset_on_off_with_correlation(simple_dataset_on_off):
=======
def test_significance_map_estimator_map_dataset_on_off_with_correlation(
    simple_dataset_on_off,
):
>>>>>>> e744b42c
    exposure = simple_dataset_on_off.exposure
    exposure.data += 1e6

    # First without exposure
    simple_dataset_on_off.exposure = None

    estimator = ExcessMapEstimator(
        0.11 * u.deg, energy_edges=[0.1, 1, 10] * u.TeV, correlate_off=True
    )
    result = estimator.run(simple_dataset_on_off)

    assert result["counts"].data.shape == (2, 20, 20)
    assert_allclose(result["counts"].data[:, 10, 10], 194)
    assert_allclose(result["excess"].data[:, 10, 10], 97)
    assert_allclose(result["background"].data[:, 10, 10], 97)
    assert_allclose(result["sqrt_ts"].data[:, 10, 10], 5.741116, atol=1e-5)
    assert_allclose(result["flux"].data[:, 10, 10], np.nan)

    # Test with exposure
    simple_dataset_on_off.exposure = exposure
<<<<<<< HEAD
    estimator_image = ExcessMapEstimator(0.11 * u.deg, energy_edges=[0.1, 1] * u.TeV, correlate_off=True)
=======
    estimator_image = ExcessMapEstimator(
        0.11 * u.deg, energy_edges=[0.1, 1] * u.TeV, correlate_off=True
    )
>>>>>>> e744b42c

    result_image = estimator_image.run(simple_dataset_on_off)
    assert result_image["counts"].data.shape == (1, 20, 20)
    assert_allclose(result_image["counts"].data[0, 10, 10], 194)
    assert_allclose(result_image["excess"].data[0, 10, 10], 97)
    assert_allclose(result_image["background"].data[0, 10, 10], 97)
    assert_allclose(result_image["sqrt_ts"].data[0, 10, 10], 5.741116, atol=1e-3)
    assert_allclose(result_image["flux"].data[:, 10, 10], 9.7e-9, atol=1e-5)

    # Test with mask fit
    mask_fit = Map.from_geom(
        simple_dataset_on_off._geom,
        data=np.ones(simple_dataset_on_off.counts.data.shape, dtype=bool),
    )
    mask_fit.data[:, :, 10] = False
    mask_fit.data[:, 10, :] = False
    simple_dataset_on_off.mask_fit = mask_fit

<<<<<<< HEAD
    estimator_image = ExcessMapEstimator(0.11 * u.deg, apply_mask_fit=True, correlate_off=True)
=======
    estimator_image = ExcessMapEstimator(
        0.11 * u.deg, apply_mask_fit=True, correlate_off=True
    )
>>>>>>> e744b42c

    result_image = estimator_image.run(simple_dataset_on_off)
    assert result_image["counts"].data.shape == (1, 20, 20)

    assert_allclose(result_image["sqrt_ts"].data[0, 10, 10], np.nan, atol=1e-3)
    assert_allclose(result_image["counts"].data[0, 10, 10], np.nan)
    assert_allclose(result_image["excess"].data[0, 10, 10], np.nan)
    assert_allclose(result_image["background"].data[0, 10, 10], np.nan)
    assert_allclose(result_image["sqrt_ts"].data[0, 9, 9], 7.186745, atol=1e-3)
    assert_allclose(result_image["counts"].data[0, 9, 9], 304)
    assert_allclose(result_image["excess"].data[0, 9, 9], 152)
    assert_allclose(result_image["background"].data[0, 9, 9], 152)

    assert result_image["flux"].unit == u.Unit("cm-2s-1")
    assert_allclose(result_image["flux"].data[0, 9, 9], 1.52e-8, rtol=1e-3)

    simple_dataset_on_off.psf = None

    # TODO: this has never worked...
    model = SkyModel(
        PowerLawSpectralModel(amplitude="1e-9 cm-2 s-1TeV-1"),
        GaussianSpatialModel(
            lat_0=0.0 * u.deg, lon_0=0.0 * u.deg, sigma=0.1 * u.deg, frame="icrs"
        ),
        name="sky_model",
    )

    simple_dataset_on_off.models = [model]

<<<<<<< HEAD
    estimator_mod = ExcessMapEstimator(0.11 * u.deg, apply_mask_fit=False, correlate_off=True)
=======
    estimator_mod = ExcessMapEstimator(
        0.11 * u.deg, apply_mask_fit=False, correlate_off=True
    )
>>>>>>> e744b42c
    result_mod = estimator_mod.run(simple_dataset_on_off)
    assert result_mod["counts"].data.shape == (1, 20, 20)

    assert_allclose(result_mod["sqrt_ts"].data[0, 10, 10], 8.899278, atol=1e-3)

    assert_allclose(result_mod["counts"].data[0, 10, 10], 388)
    assert_allclose(result_mod["excess"].data[0, 10, 10], 190.68057)
    assert_allclose(result_mod["background"].data[0, 10, 10], 197.31943)

    assert result_mod["flux"].unit == "cm-2s-1"
    assert_allclose(result_mod["flux"].data[0, 10, 10], 1.906806e-08, rtol=1e-3)
    assert_allclose(result_mod["flux"].data.sum(), 5.920642e-06 , rtol=1e-3)

    spectral_model=PowerLawSpectralModel(index=15)
    estimator_mod = ExcessMapEstimator(
        0.11 * u.deg,
        apply_mask_fit=False,
        correlate_off=True,
        spectral_model=spectral_model,
    )
    result_mod = estimator_mod.run(simple_dataset_on_off)

    assert result_mod["flux"].unit == "cm-2s-1"
    assert_allclose(result_mod["flux"].data.sum(),5.920642e-06, rtol=1e-3)

    reco_exposure=estimate_exposure_reco_energy(simple_dataset_on_off, spectral_model=spectral_model)
    assert_allclose(reco_exposure.data.sum(), 7.977796e+12, rtol=0.001)

def test_incorrect_selection():
    with pytest.raises(ValueError):
        ExcessMapEstimator(0.11 * u.deg, selection_optional=["bad"])

    with pytest.raises(ValueError):
        ExcessMapEstimator(0.11 * u.deg, selection_optional=["ul", "bad"])

    estimator = ExcessMapEstimator(0.11 * u.deg)
    with pytest.raises(ValueError):
        estimator.selection_optional = "bad"


def test_significance_map_estimator_incorrect_dataset():
    with pytest.raises(ValueError):
        ExcessMapEstimator("bad")<|MERGE_RESOLUTION|>--- conflicted
+++ resolved
@@ -89,11 +89,7 @@
 
     significance = Map.read(filename, hdu="SIGNIFICANCE")
     significance = image_to_cube(significance, "1 TeV", "10 TeV")
-<<<<<<< HEAD
-    estimator = ExcessMapEstimator("0.1 deg")
-=======
     estimator = ExcessMapEstimator("0.1 deg", correlate_off=False)
->>>>>>> e744b42c
     results = estimator.run(dataset)
 
     # Reproduce safe significance threshold from HESS software
@@ -112,11 +108,7 @@
 
 
 def test_significance_map_estimator_map_dataset(simple_dataset):
-<<<<<<< HEAD
-    estimator = ExcessMapEstimator(0.1 * u.deg, selection_optional="all")
-=======
     estimator = ExcessMapEstimator(0.1 * u.deg, selection_optional=["all"])
->>>>>>> e744b42c
     result = estimator.run(simple_dataset)
 
     assert_allclose(result["counts"].data[0, 10, 10], 162)
@@ -163,17 +155,6 @@
         0.11 * u.deg, energy_edges=[0.1, 1] * u.TeV, correlate_off=False
     )
 
-<<<<<<< HEAD
-def test_significance_map_estimator_map_dataset_on_off_no_correlation(simple_dataset_on_off):
-    exposure = simple_dataset_on_off.exposure
-    exposure.data += 1e6
-
-    # Test with exposure
-    simple_dataset_on_off.exposure = exposure
-    estimator_image = ExcessMapEstimator(0.11 * u.deg, energy_edges=[0.1, 1] * u.TeV, correlate_off=False)
-
-=======
->>>>>>> e744b42c
     result_image = estimator_image.run(simple_dataset_on_off)
     assert result_image["counts"].data.shape == (1, 20, 20)
     assert_allclose(result_image["counts"].data[0, 10, 10], 194)
@@ -183,13 +164,9 @@
     assert_allclose(result_image["flux"].data[:, 10, 10], 9.7e-9, atol=1e-5)
 
 
-<<<<<<< HEAD
-def test_significance_map_estimator_map_dataset_on_off_with_correlation(simple_dataset_on_off):
-=======
 def test_significance_map_estimator_map_dataset_on_off_with_correlation(
     simple_dataset_on_off,
 ):
->>>>>>> e744b42c
     exposure = simple_dataset_on_off.exposure
     exposure.data += 1e6
 
@@ -210,13 +187,9 @@
 
     # Test with exposure
     simple_dataset_on_off.exposure = exposure
-<<<<<<< HEAD
-    estimator_image = ExcessMapEstimator(0.11 * u.deg, energy_edges=[0.1, 1] * u.TeV, correlate_off=True)
-=======
     estimator_image = ExcessMapEstimator(
         0.11 * u.deg, energy_edges=[0.1, 1] * u.TeV, correlate_off=True
     )
->>>>>>> e744b42c
 
     result_image = estimator_image.run(simple_dataset_on_off)
     assert result_image["counts"].data.shape == (1, 20, 20)
@@ -235,13 +208,9 @@
     mask_fit.data[:, 10, :] = False
     simple_dataset_on_off.mask_fit = mask_fit
 
-<<<<<<< HEAD
-    estimator_image = ExcessMapEstimator(0.11 * u.deg, apply_mask_fit=True, correlate_off=True)
-=======
     estimator_image = ExcessMapEstimator(
         0.11 * u.deg, apply_mask_fit=True, correlate_off=True
     )
->>>>>>> e744b42c
 
     result_image = estimator_image.run(simple_dataset_on_off)
     assert result_image["counts"].data.shape == (1, 20, 20)
@@ -271,13 +240,9 @@
 
     simple_dataset_on_off.models = [model]
 
-<<<<<<< HEAD
-    estimator_mod = ExcessMapEstimator(0.11 * u.deg, apply_mask_fit=False, correlate_off=True)
-=======
     estimator_mod = ExcessMapEstimator(
         0.11 * u.deg, apply_mask_fit=False, correlate_off=True
     )
->>>>>>> e744b42c
     result_mod = estimator_mod.run(simple_dataset_on_off)
     assert result_mod["counts"].data.shape == (1, 20, 20)
 
