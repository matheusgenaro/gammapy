--- conflicted
+++ resolved
@@ -60,16 +60,10 @@
         norm_n_values=11,
         norm_values=None,
         n_sigma=1,
-<<<<<<< HEAD
-        n_sigma_ul=3,
-        reoptimize=True,
-        selection_optional=None,
-=======
         n_sigma_ul=2,
         selection_optional=None,
         fit=None,
         reoptimize=False
->>>>>>> e744b42c
     ):
         self.norm_values = norm_values
         self.norm_min = norm_min
@@ -132,77 +126,17 @@
             Dict with results for the flux point.
         """
         datasets = Datasets(datasets)
-<<<<<<< HEAD
-
-        datasets_sliced = datasets.slice_by_energy(
-            energy_min=self.energy_min, energy_max=self.energy_max
-        )
-
         models = datasets.models.copy()
-        datasets_sliced.models = models
-
-        if len(datasets_sliced) > 0:
-            # TODO: this relies on the energy binning of the first dataset
-            energy_axis = datasets_sliced[0].counts.geom.axes["energy"]
-            energy_min, energy_max = energy_axis.edges.min(), energy_axis.edges.max()
-        else:
-            energy_min, energy_max = self.energy_min, self.energy_max
-
-        contributions = []
-
-        for dataset in datasets_sliced:
-            if dataset.mask is not None:
-                value = dataset.mask.data.any()
-            else:
-                value = True
-            contributions.append(value)
-=======
-        models = datasets.models.copy()
->>>>>>> e744b42c
 
         model = self.get_scale_model(models)
 
         energy_min, energy_max = datasets.energy_ranges
         energy_axis = MapAxis.from_energy_edges([energy_min.min(), energy_max.max()])
 
-<<<<<<< HEAD
-        if len(datasets) == 0 or not np.any(contributions):
-            result.update(self.nan_result)
-        else:
-            models[self.source].spectral_model = model
-
-            datasets_sliced.models = models
-            result.update(self._parameter_estimator.run(datasets_sliced, model.norm))
-            result["sqrt_ts"] = self.get_sqrt_ts(result["ts"], result["norm"])
-
-        return result
-
-    @property
-    def nan_result(self):
-        result = {
-            "norm": np.nan,
-            "stat": np.nan,
-            "success": False,
-            "norm_err": np.nan,
-            "ts": np.nan,
-            "sqrt_ts": np.nan,
-        }
-
-        if "errn-errp" in self.selection_optional:
-            result.update({"norm_errp": np.nan, "norm_errn": np.nan})
-
-        if "ul" in self.selection_optional:
-            result.update({"norm_ul": np.nan})
-
-        if "scan" in self.selection_optional:
-            nans = np.nan * np.empty_like(self.norm_values)
-            result.update({"norm_scan": nans, "stat_scan": nans})
-=======
         with np.errstate(invalid="ignore", divide="ignore"):
             result = model.reference_fluxes(energy_axis=energy_axis)
             # convert to scalar values
             result = {key: value.item() for key, value in result.items()}
->>>>>>> e744b42c
 
         models[self.source].spectral_model = model
         datasets.models = models
